# Copyright (c) 2017 Shotgun Software Inc.
#
# CONFIDENTIAL AND PROPRIETARY
#
# This work is provided "AS IS" and subject to the Shotgun Pipeline Toolkit
# Source Code License included in this distribution package. See LICENSE.
# By accessing, using, copying or modifying this work you indicate your
# agreement to the Shotgun Pipeline Toolkit Source Code License. All rights
# not expressly granted therein are reserved by Shotgun Software Inc.

################################################################################

includes:
- ../app_locations.yml

################################################################################

# This configuration is used whenever a general file manager
# is needed. This configuration doesn't look for files,
# but only lets you switch to a valid work area. When a user
# switches (by selecting a task), the engine is restarted, and
# another environment is loaded in. This environment will
# have another file manager app running, with different settings,
# allowing files to be loaded and saved.
#
# References to this @workfiles2 include typically appears at
# 'transit' levels in the configuration, where work normally
# doesn't happen, but you just want the user to jump to their
# work area. The work area is typically a task or pipeline step
# and these 'transit' areas can be project, shot, or sequence level.

settings.tk-multi-workfiles2: &settings_tk-multi-workfiles2
  entities:
  - caption: Assets
    entity_type: Asset
    hierarchy: [sg_asset_type, code]
    filters:
    sub_hierarchy:
      entity_type: Task
      filters:
      link_field: entity
      hierarchy: [step]
  - caption: Shots
    entity_type: Shot
    filters:
    hierarchy: [sg_sequence, code]
    sub_hierarchy:
      entity_type: Task
      filters:
      link_field: entity
      hierarchy: [step]
  location: "@apps.tk-multi-workfiles2.location"

# launches at startup.
settings.tk-multi-workfiles2.launch_at_startup:
  launch_at_startup: true
  entities:
  - caption: Assets
    entity_type: Asset
    hierarchy: [sg_asset_type, code]
    filters:
    sub_hierarchy:
      entity_type: Task
      filters:
      link_field: entity
      hierarchy: [step]
  - caption: Shots
    entity_type: Shot
    filters:
    hierarchy: [sg_sequence, code]
    sub_hierarchy:
      entity_type: Task
      filters:
      link_field: entity
      hierarchy: [step]
  location: "@apps.tk-multi-workfiles2.location"

################################################################################

# ---- 3dsmaxplus

settings.tk-multi-workfiles2.3dsmaxplus.asset_step: &settings_tk-multi-workfiles2_3dsmaxplus_asset_step
  template_publish: max_asset_publish
  template_publish_area: asset_publish_area_max
  template_work: max_asset_work
  template_work_area: asset_work_area_max
  entities:
  - caption: Assets
    entity_type: Asset
    hierarchy: [sg_asset_type, code]
    filters:
    sub_hierarchy:
      entity_type: Task
      filters:
      link_field: entity
      hierarchy: [step]
  - caption: Shots
    entity_type: Shot
    filters:
    hierarchy: [sg_sequence, code]
    sub_hierarchy:
      entity_type: Task
      filters:
      link_field: entity
      hierarchy: [step]
  location: "@apps.tk-multi-workfiles2.location"

settings.tk-multi-workfiles2.3dsmaxplus.shot_step: &settings_tk-multi-workfiles2_3dsmaxplus_shot_step
  template_publish: max_shot_publish
  template_publish_area: shot_publish_area_max
  template_work: max_shot_work
  template_work_area: shot_work_area_max
  entities:
  - caption: Assets
    entity_type: Asset
    hierarchy: [sg_asset_type, code]
    filters:
    sub_hierarchy:
      entity_type: Task
      filters:
      link_field: entity
      hierarchy: [step]
  - caption: Shots
    entity_type: Shot
    filters:
    hierarchy: [sg_sequence, code]
    sub_hierarchy:
      entity_type: Task
      filters:
      link_field: entity
      hierarchy: [step]
  location: "@apps.tk-multi-workfiles2.location"

################################################################################

# ---- 3dsmax

settings.tk-multi-workfiles2.3dsmax:
  <<: *settings_tk-multi-workfiles2
  hook_scene_operation: "{engine}/tk-multi-workfiles2/basic/scene_operation.py"

settings.tk-multi-workfiles2.3dsmax.asset_step:
  <<: *settings_tk-multi-workfiles2_3dsmaxplus_asset_step
  hook_scene_operation: "{engine}/tk-multi-workfiles2/basic/scene_operation.py"

settings.tk-multi-workfiles2.3dsmax.shot_step:
  <<: *settings_tk-multi-workfiles2_3dsmaxplus_shot_step
  hook_scene_operation: "{engine}/tk-multi-workfiles2/basic/scene_operation.py"

################################################################################

# ---- hiero/nukestudio

settings.tk-multi-workfiles2.hiero:
  entities:
  - caption: Projects
    entity_type: Project
    filters: []
    hierarchy: [name]
  show_my_tasks: false
  template_publish: hiero_project_publish
  template_publish_area: hiero_project_publish_area
  template_work: hiero_project_work
  template_work_area: hiero_project_work_area
  location: "@apps.tk-multi-workfiles2.location"

################################################################################

# ---- Houdini

# asset_step
settings.tk-multi-workfiles2.houdini.asset_step:
  template_publish: houdini_asset_publish
  template_publish_area: asset_publish_area_houdini
  template_work: houdini_asset_work
  template_work_area: asset_work_area_houdini
  entities:
  - caption: Assets
    entity_type: Asset
    hierarchy: [sg_asset_type, code]
    filters:
    sub_hierarchy:
      entity_type: Task
      filters:
      link_field: entity
      hierarchy: [step]
  - caption: Shots
    entity_type: Shot
    filters:
    hierarchy: [sg_sequence, code]
    sub_hierarchy:
      entity_type: Task
      filters:
      link_field: entity
      hierarchy: [step]
  location: "@apps.tk-multi-workfiles2.location"

# shot_step
settings.tk-multi-workfiles2.houdini.shot_step:
  template_publish: houdini_shot_publish
  template_publish_area: shot_publish_area_houdini
  template_work: houdini_shot_work
  template_work_area: shot_work_area_houdini
  entities:
  - caption: Assets
    entity_type: Asset
    hierarchy: [sg_asset_type, code]
    filters:
    sub_hierarchy:
      entity_type: Task
      filters:
      link_field: entity
      hierarchy: [step]
  - caption: Shots
    entity_type: Shot
    filters:
    hierarchy: [sg_sequence, code]
    sub_hierarchy:
      entity_type: Task
      filters:
      link_field: entity
      hierarchy: [step]
  location: '@apps.tk-multi-workfiles2.location'

################################################################################

# ---- Maya

# asset_step
settings.tk-multi-workfiles2.maya.asset_step:
  template_publish: maya_asset_publish
  template_publish_area: asset_publish_area_maya
  template_work: maya_asset_work
  template_work_area: asset_work_area_maya
  entities:
  - caption: Assets
    entity_type: Asset
    hierarchy: [sg_asset_type, code]
    filters:
    sub_hierarchy:
      entity_type: Task
      filters:
      link_field: entity
      hierarchy: [step]
  - caption: Shots
    entity_type: Shot
    filters:
    hierarchy: [sg_sequence, code]
    sub_hierarchy:
      entity_type: Task
      filters:
      link_field: entity
      hierarchy: [step]
  location: "@apps.tk-multi-workfiles2.location"

# shot_step
settings.tk-multi-workfiles2.maya.shot_step:
  template_publish: maya_shot_publish
  template_publish_area: shot_publish_area_maya
  template_work: maya_shot_work
  template_work_area: shot_work_area_maya
  entities:
  - caption: Assets
    entity_type: Asset
    hierarchy: [sg_asset_type, code]
    filters:
    sub_hierarchy:
      entity_type: Task
      filters:
      link_field: entity
      hierarchy: [step]
  - caption: Shots
    entity_type: Shot
    filters:
    hierarchy: [sg_sequence, code]
    sub_hierarchy:
      entity_type: Task
      filters:
      link_field: entity
      hierarchy: [step]
  location: '@apps.tk-multi-workfiles2.location'

################################################################################

# ---- nuke

# asset_step
settings.tk-multi-workfiles2.nuke.asset_step:
  template_publish: nuke_asset_publish
  template_publish_area: asset_publish_area_nuke
  template_work: nuke_asset_work
  template_work_area: asset_work_area_nuke
  entities:
  - caption: Assets
    entity_type: Asset
    hierarchy: [sg_asset_type, code]
    filters:
    sub_hierarchy:
      entity_type: Task
      filters:
      link_field: entity
      hierarchy: [step]
  - caption: Shots
    entity_type: Shot
    filters:
    hierarchy: [sg_sequence, code]
    sub_hierarchy:
      entity_type: Task
      filters:
      link_field: entity
      hierarchy: [step]
  location: "@apps.tk-multi-workfiles2.location"

# shot_step
settings.tk-multi-workfiles2.nuke.shot_step:
  template_publish: nuke_shot_publish
  template_publish_area: shot_publish_area_nuke
  template_work: nuke_shot_work
  template_work_area: shot_work_area_nuke
  entities:
  - caption: Assets
    entity_type: Asset
    hierarchy: [sg_asset_type, code]
    filters:
    sub_hierarchy:
      entity_type: Task
      filters:
      link_field: entity
      hierarchy: [step]
  - caption: Shots
    entity_type: Shot
    filters:
    hierarchy: [sg_sequence, code]
    sub_hierarchy:
      entity_type: Task
      filters:
      link_field: entity
      hierarchy: [step]
  location: "@apps.tk-multi-workfiles2.location"

################################################################################

# ---- photoshop

# asset_step
settings.tk-multi-workfiles2.photoshop.asset_step:
  template_publish: photoshop_asset_publish
  template_publish_area: asset_publish_area_photoshop
  template_work: photoshop_asset_work
  template_work_area: asset_work_area_photoshop
  entities:
  - caption: Assets
    entity_type: Asset
    hierarchy: [sg_asset_type, code]
    filters:
    sub_hierarchy:
      entity_type: Task
      filters:
      link_field: entity
      hierarchy: [step]
  - caption: Shots
    entity_type: Shot
    filters:
    hierarchy: [sg_sequence, code]
    sub_hierarchy:
      entity_type: Task
      filters:
      link_field: entity
      hierarchy: [step]
  location: "@apps.tk-multi-workfiles2.location"

# shot_step
settings.tk-multi-workfiles2.photoshop.shot_step:
  template_publish: photoshop_shot_publish
  template_publish_area: shot_publish_area_photoshop
  template_work: photoshop_shot_work
  template_work_area: shot_work_area_photoshop
  entities:
  - caption: Assets
    entity_type: Asset
    hierarchy: [sg_asset_type, code]
    filters:
    sub_hierarchy:
      entity_type: Task
      filters:
      link_field: entity
      hierarchy: [step]
  - caption: Shots
    entity_type: Shot
    filters:
    hierarchy: [sg_sequence, code]
    sub_hierarchy:
      entity_type: Task
      filters:
      link_field: entity
      hierarchy: [step]
  location: "@apps.tk-multi-workfiles2.location"

################################################################################

# ---- after effects

# project
settings.tk-multi-workfiles2.aftereffects:
  entities:
  - caption: Assets
    entity_type: Asset
    hierarchy: [sg_asset_type, code]
    filters:
    sub_hierarchy:
      entity_type: Task
      filters:
      link_field: entity
      hierarchy: [step]
  - caption: Shots
    entity_type: Shot
    filters:
    hierarchy: [sg_sequence, code]
    sub_hierarchy:
      entity_type: Task
      filters:
      link_field: entity
      hierarchy: [step]
  hook_scene_operation: "{engine}/tk-multi-workfiles2/basic/scene_operation.py"
  location: "@apps.tk-multi-workfiles2.location"

# asset_step
settings.tk-multi-workfiles2.aftereffects.asset_step:
  template_publish: aftereffects_asset_publish
  template_publish_area: asset_publish_area_aftereffects
  template_work: aftereffects_asset_work
  template_work_area: asset_work_area_aftereffects
  entities:
  - caption: Assets
    entity_type: Asset
    hierarchy: [sg_asset_type, code]
    filters:
    sub_hierarchy:
      entity_type: Task
      filters:
      link_field: entity
      hierarchy: [step]
  - caption: Shots
    entity_type: Shot
    filters:
    hierarchy: [sg_sequence, code]
    sub_hierarchy:
      entity_type: Task
      filters:
      link_field: entity
      hierarchy: [step]
  hook_scene_operation: "{engine}/tk-multi-workfiles2/basic/scene_operation.py"
  location: "@apps.tk-multi-workfiles2.location"

# shot_step
settings.tk-multi-workfiles2.aftereffects.shot_step:
  template_publish: aftereffects_shot_publish
  template_publish_area: shot_publish_area_aftereffects
  template_work: aftereffects_shot_work
  template_work_area: shot_work_area_aftereffects
  entities:
  - caption: Assets
    entity_type: Asset
    hierarchy: [sg_asset_type, code]
    filters:
    sub_hierarchy:
      entity_type: Task
      filters:
      link_field: entity
      hierarchy: [step]
  - caption: Shots
    entity_type: Shot
    filters:
    hierarchy: [sg_sequence, code]
    sub_hierarchy:
      entity_type: Task
      filters:
      link_field: entity
      hierarchy: [step]
  hook_scene_operation: "{engine}/tk-multi-workfiles2/basic/scene_operation.py"
  location: "@apps.tk-multi-workfiles2.location"

################################################################################

# ---- motion builder

settings.tk-multi-workfiles2.motionbuilder.asset_step:
  template_publish: mobu_asset_publish
  template_publish_area: asset_publish_area_mobu
  template_work: mobu_asset_work
  template_work_area: asset_work_area_mobu
  entities:
  - caption: Assets
    entity_type: Asset
    hierarchy: [sg_asset_type, code]
    filters:
    sub_hierarchy:
      entity_type: Task
      filters:
      link_field: entity
      hierarchy: [step]
  - caption: Shots
    entity_type: Shot
    filters:
    hierarchy: [sg_sequence, code]
    sub_hierarchy:
      entity_type: Task
      filters:
      link_field: entity
      hierarchy: [step]
  location: "@apps.tk-multi-workfiles2.location"

settings.tk-multi-workfiles2.motionbuilder.shot_step:
  template_publish: mobu_shot_publish
  template_publish_area: shot_publish_area_mobu
  template_work: mobu_shot_work
  template_work_area: shot_work_area_mobu
  entities:
  - caption: Assets
    entity_type: Asset
    hierarchy: [sg_asset_type, code]
    filters:
    sub_hierarchy:
      entity_type: Task
      filters:
      link_field: entity
      hierarchy: [step]
  - caption: Shots
    entity_type: Shot
    filters:
    hierarchy: [sg_sequence, code]
    sub_hierarchy:
      entity_type: Task
      filters:
      link_field: entity
      hierarchy: [step]
  location: "@apps.tk-multi-workfiles2.location"

################################################################################

# ---- alias

# project
settings.tk-multi-workfiles2.alias:
  launch_at_startup: true
  entities:
  - caption: Assets
    entity_type: Asset
    hierarchy: [sg_asset_type, code]
    filters:
    sub_hierarchy:
      entity_type: Task
      filters:
      link_field: entity
      hierarchy: [step]
  my_tasks_filters:
    - filter_operator: any
      filters:
        - [task_assignees.Group.users, is, '{context.user}']
        - [task_assignees, is, '{context.user}']
  hook_scene_operation: "{engine}/tk-multi-workfiles2/basic/scene_operation.py"
  location: "@apps.tk-multi-workfiles2.location"

# asset_step
settings.tk-multi-workfiles2.alias.asset_step:
  template_publish: alias_asset_publish
  template_publish_area: asset_publish_area_alias
  template_work: alias_asset_work
  template_work_area: asset_work_area_alias
  entities:
  - caption: Assets
    entity_type: Asset
    hierarchy: [sg_asset_type, code]
    filters:
    sub_hierarchy:
      entity_type: Task
      filters:
      link_field: entity
      hierarchy: [step]
  my_tasks_filters:
    - filter_operator: any
      filters:
        - [task_assignees.Group.users, is, '{context.user}']
        - [task_assignees, is, '{context.user}']
  hook_scene_operation: "{engine}/tk-multi-workfiles2/basic/scene_operation.py"
  location: "@apps.tk-multi-workfiles2.location"

################################################################################

# ---- VRED

# project
settings.tk-multi-workfiles2.vred:
  launch_at_startup: true
  entities:
  - caption: Assets
    entity_type: Asset
    hierarchy: [sg_asset_type, code]
    filters:
    sub_hierarchy:
      entity_type: Task
      filters:
      link_field: entity
      hierarchy: [step]
  my_tasks_filters:
    - filter_operator: any
      filters:
        - [task_assignees.Group.users, is, '{context.user}']
        - [task_assignees, is, '{context.user}']
  hook_scene_operation: "{engine}/tk-multi-workfiles2/basic/scene_operation.py"
  location: "@apps.tk-multi-workfiles2.location"

# asset_step
settings.tk-multi-workfiles2.vred.asset_step:
  template_publish: vred_asset_publish
  template_publish_area: asset_publish_area_vred
  template_work: vred_asset_work
  template_work_area: asset_work_area_vred
  entities:
  - caption: Assets
    entity_type: Asset
    hierarchy: [sg_asset_type, code]
    filters:
    sub_hierarchy:
      entity_type: Task
      filters:
      link_field: entity
      hierarchy: [step]
  my_tasks_filters:
    - filter_operator: any
      filters:
        - [task_assignees.Group.users, is, '{context.user}']
        - [task_assignees, is, '{context.user}']
  hook_scene_operation: "{engine}/tk-multi-workfiles2/basic/scene_operation.py"
  location: "@apps.tk-multi-workfiles2.location"

################################################################################

# ---- SketchBook

# asset_step
settings.tk-multi-workfiles2.sketchbook.asset_step:
  template_publish: sketchbook_asset_publish
  template_publish_area: asset_publish_area_sketchbook
  template_work: sketchbook_asset_work
  template_work_area: asset_work_area_sketchbook
  entities:
  - caption: Assets
    entity_type: Asset
    hierarchy: [sg_asset_type, code]
    filters:
    sub_hierarchy:
      entity_type: Task
      filters:
      link_field: entity
      hierarchy: [step]
  - caption: Shots
    entity_type: Shot
    filters:
    hierarchy: [sg_sequence, code]
    sub_hierarchy:
      entity_type: Task
      filters:
      link_field: entity
      hierarchy: [step]
  my_tasks_filters:
    - filter_operator: any
      filters:
        - [task_assignees.Group.users, is, '{context.user}']
        - [task_assignees, is, '{context.user}']
<<<<<<< HEAD
  hook_scene_operation: "{engine}/tk-multi-workfiles2/advanced/scene_operation.py"
=======
  hook_scene_operation: "{engine}/tk-multi-workfiles2/basic/scene_operation.py"
>>>>>>> 8c3f474b
  location: "@apps.tk-multi-workfiles2.location"

# shot_step
settings.tk-multi-workfiles2.sketchbook.shot_step:
  template_publish: sketchbook_shot_publish
  template_publish_area: shot_publish_area_sketchbook
  template_work: sketchbook_shot_work
  template_work_area: shot_work_area_sketchbook
  entities:
  - caption: Assets
    entity_type: Asset
    hierarchy: [sg_asset_type, code]
    filters:
    sub_hierarchy:
      entity_type: Task
      filters:
      link_field: entity
      hierarchy: [step]
  - caption: Shots
    entity_type: Shot
    filters:
    hierarchy: [sg_sequence, code]
    sub_hierarchy:
      entity_type: Task
      filters:
      link_field: entity
      hierarchy: [step]
  my_tasks_filters:
    - filter_operator: any
      filters:
        - [task_assignees.Group.users, is, '{context.user}']
        - [task_assignees, is, '{context.user}']
<<<<<<< HEAD
  hook_scene_operation: "{engine}/tk-multi-workfiles2/advanced/scene_operation.py"
=======
  hook_scene_operation: "{engine}/tk-multi-workfiles2/basic/scene_operation.py"
>>>>>>> 8c3f474b
  location: "@apps.tk-multi-workfiles2.location"<|MERGE_RESOLUTION|>--- conflicted
+++ resolved
@@ -668,11 +668,7 @@
       filters:
         - [task_assignees.Group.users, is, '{context.user}']
         - [task_assignees, is, '{context.user}']
-<<<<<<< HEAD
-  hook_scene_operation: "{engine}/tk-multi-workfiles2/advanced/scene_operation.py"
-=======
-  hook_scene_operation: "{engine}/tk-multi-workfiles2/basic/scene_operation.py"
->>>>>>> 8c3f474b
+  hook_scene_operation: "{engine}/tk-multi-workfiles2/basic/scene_operation.py"
   location: "@apps.tk-multi-workfiles2.location"
 
 # shot_step
@@ -705,9 +701,5 @@
       filters:
         - [task_assignees.Group.users, is, '{context.user}']
         - [task_assignees, is, '{context.user}']
-<<<<<<< HEAD
-  hook_scene_operation: "{engine}/tk-multi-workfiles2/advanced/scene_operation.py"
-=======
-  hook_scene_operation: "{engine}/tk-multi-workfiles2/basic/scene_operation.py"
->>>>>>> 8c3f474b
+  hook_scene_operation: "{engine}/tk-multi-workfiles2/basic/scene_operation.py"
   location: "@apps.tk-multi-workfiles2.location"