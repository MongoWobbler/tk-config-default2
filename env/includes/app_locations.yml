# Copyright (c) 2016 Shotgun Software Inc.
#
# CONFIDENTIAL AND PROPRIETARY
#
# This work is provided "AS IS" and subject to the Shotgun Pipeline Toolkit
# Source Code License included in this distribution package. See LICENSE.
# By accessing, using, copying or modifying this work you indicate your
# agreement to the Shotgun Pipeline Toolkit Source Code License. All rights
# not expressly granted therein are reserved by Shotgun Software Inc.
#

################################################################################

includes:
- ./frameworks.yml

################################################################################
# location descriptors for apps used in this configuration

# ---- Multi apps

# about
apps.tk-multi-about.location:
  type: app_store
  name: tk-multi-about
  version: v0.3.2

# breakdown
apps.tk-multi-breakdown.location:
  type: app_store
  name: tk-multi-breakdown
  version: v1.7.3

# demo
apps.tk-multi-demo.location:
  type: app_store
  name: tk-multi-demo
  version: v1.2.0

# launchapp
apps.tk-multi-launchapp.location:
  type: app_store
  name: tk-multi-launchapp
  version: v0.11.2

# loader2
apps.tk-multi-loader2.location:
  type: app_store
  name: tk-multi-loader2
  version: v1.20.2

# publish2
apps.tk-multi-publish2.location:
  type: app_store
  name: tk-multi-publish2
  version: v2.5.5

# pythonconsole
apps.tk-multi-pythonconsole.location:
  type: app_store
  name: tk-multi-pythonconsole
  version: v1.2.5

# reviewsubmission
apps.tk-multi-reviewsubmission.location:
  type: app_store
  name: tk-multi-reviewsubmission
  version: v1.1.1

# screeningroom
apps.tk-multi-screeningroom.location:
  type: app_store
  name: tk-multi-screeningroom
  version: v0.4.0

# setframerange
apps.tk-multi-setframerange.location:
  type: app_store
  name: tk-multi-setframerange
  version: v0.4.1

# shotgun panel
apps.tk-multi-shotgunpanel.location:
  type: app_store
  name: tk-multi-shotgunpanel
  version: v1.7.1

# snapshot
apps.tk-multi-snapshot.location:
  type: app_store
  name: tk-multi-snapshot
  version: v0.8.1

# workfiles2
apps.tk-multi-workfiles2.location:
<<<<<<< HEAD
  type: git_branch
  branch: SHOT-3416
  path: https://github.com/shotgunsoftware/tk-multi-workfiles2.git
  version: e8e197f
#  type: app_store
#  name: tk-multi-workfiles2
#  version: v0.12.5
=======
  type: app_store
  name: tk-multi-workfiles2
  version: v0.12.6
>>>>>>> 97656538

# dev utils
apps.tk-multi-devutils.location:
  type: app_store
  name: tk-multi-devutils
  version: v1.1.0

# ---- Shotgun apps

# shotgun folders
apps.tk-shotgun-folders.location:
  type: app_store
  name: tk-shotgun-folders
  version: v0.2.0

# shotgun launchfolder
apps.tk-shotgun-launchfolder.location:
  type: app_store
  name: tk-shotgun-launchfolder
  version: v0.2.1

# shotgun launchpublish
apps.tk-shotgun-launchpublish.location:
  type: app_store
  name: tk-shotgun-launchpublish
  version: v0.4.1

# shotgun launchvredreview
apps.tk-shotgun-launchvredreview.location:
  type: app_store
  name: tk-shotgun-launchvredreview
  version: v1.0.0

# ---- Hiero apps

# hiero export
apps.tk-hiero-export.location:
  type: app_store
  name: tk-hiero-export
  version: v0.5.3

# hiero openinshotgun
apps.tk-hiero-openinshotgun.location:
  type: app_store
  name: tk-hiero-openinshotgun
  version: v0.3.4

# ---- Houdini apps

# houdini alembicnode
apps.tk-houdini-alembicnode.location:
  type: app_store
  name: tk-houdini-alembicnode
  version: v0.4.1

# houdini mantranode
apps.tk-houdini-mantranode.location:
  type: app_store
  name: tk-houdini-mantranode
  version: v0.4.1

# ---- Nuke apps

# quickreview
apps.tk-nuke-quickreview.location:
  type: app_store
  name: tk-nuke-quickreview
  version: v1.0.3

# writenode
apps.tk-nuke-writenode.location:
  name: tk-nuke-writenode
  type: app_store
  version: v1.4.2

# ---- Flame apps

# flame export
apps.tk-flame-export.location:
  name: tk-flame-export
  type: app_store
  version: v1.9.3

# flame review
apps.tk-flame-review.location:
  name: tk-flame-review
  type: app_store
  version: v1.3.0

# ---- Mari apps

# project manager
apps.tk-mari-projectmanager.location:
  name: tk-mari-projectmanager
  type: app_store
  version: v1.2.2

################################################################################
# reference all of the common frameworks
frameworks: '@frameworks'<|MERGE_RESOLUTION|>--- conflicted
+++ resolved
@@ -93,19 +93,9 @@
 
 # workfiles2
 apps.tk-multi-workfiles2.location:
-<<<<<<< HEAD
-  type: git_branch
-  branch: SHOT-3416
-  path: https://github.com/shotgunsoftware/tk-multi-workfiles2.git
-  version: e8e197f
-#  type: app_store
-#  name: tk-multi-workfiles2
-#  version: v0.12.5
-=======
   type: app_store
   name: tk-multi-workfiles2
   version: v0.12.6
->>>>>>> 97656538
 
 # dev utils
 apps.tk-multi-devutils.location:
