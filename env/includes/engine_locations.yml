--- conflicted
+++ resolved
@@ -106,14 +106,4 @@
 engines.tk-vred.location:
   type: app_store
   name: tk-vred
-<<<<<<< HEAD
-  version: v2.0.6
-
-# SketchBook
-engines.tk-sketchbook.location:
-  type: app_store
-  name: tk-sketchbook
-  version: v0.3.4
-=======
-  version: v2.0.8
->>>>>>> ce2b5a05
+  version: v2.0.8